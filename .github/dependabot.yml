# https://docs.github.com/github/administering-a-repository/configuration-options-for-dependency-updates
version: 2
enable-beta-ecosystems: true # Julia ecosystem
updates:
  - package-ecosystem: "github-actions"
    directory: "/" # Location of package manifests
    schedule:
      interval: "weekly"
    ignore:
      - dependency-name: "crate-ci/typos"
<<<<<<< HEAD
        update-types: ["version-update:semver-patch", "version-update:semver-minor"]
=======
        update-types: ["version-update:semver-patch", "version-update:semver-minor"]

  - package-ecosystem: "julia"
    directories:
      - "/"
      - "/docs"
      - "/test"
    schedule:
      interval: "daily"
    groups:
      all-julia-packages:
        patterns:
          - "*"
>>>>>>> 795ab3ce
<|MERGE_RESOLUTION|>--- conflicted
+++ resolved
@@ -8,9 +8,6 @@
       interval: "weekly"
     ignore:
       - dependency-name: "crate-ci/typos"
-<<<<<<< HEAD
-        update-types: ["version-update:semver-patch", "version-update:semver-minor"]
-=======
         update-types: ["version-update:semver-patch", "version-update:semver-minor"]
 
   - package-ecosystem: "julia"
@@ -23,5 +20,4 @@
     groups:
       all-julia-packages:
         patterns:
-          - "*"
->>>>>>> 795ab3ce
+          - "*"
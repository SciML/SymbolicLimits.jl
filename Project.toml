name = "SymbolicLimits"
uuid = "19f23fe9-fdab-4a78-91af-e7b7767979c3"
authors = ["Lilith Orion Hafner <lilithhafner@gmail.com> and contributors"]
version = "1.0.0"

[deps]
SymbolicUtils = "d1185830-fcd6-423d-90d6-eec64667417b"
TermInterface = "8ea1fca8-c5ef-4a55-8b96-4e9afe9c9a3c"

[compat]
<<<<<<< HEAD
JET = "0.9, 0.10, 0.11"
SymbolicUtils = "3"
=======
SymbolicUtils = "4"
TermInterface = "2.0"
>>>>>>> 795ab3ce
julia = "1.10"

[extras]
Aqua = "4c88cf16-eb10-579e-8560-4a9242c79595"
JET = "c3a54625-cd67-489e-a8e7-0a5a0ff4e31b"
Test = "8dfed614-e22c-5e08-85e1-65c5234f0b40"

[targets]
test = ["Aqua", "JET", "Test"]<|MERGE_RESOLUTION|>--- conflicted
+++ resolved
@@ -8,13 +8,9 @@
 TermInterface = "8ea1fca8-c5ef-4a55-8b96-4e9afe9c9a3c"
 
 [compat]
-<<<<<<< HEAD
 JET = "0.9, 0.10, 0.11"
-SymbolicUtils = "3"
-=======
 SymbolicUtils = "4"
 TermInterface = "2.0"
->>>>>>> 795ab3ce
 julia = "1.10"
 
 [extras]
